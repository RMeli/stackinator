--- conflicted
+++ resolved
@@ -459,11 +459,7 @@
         for c in compilers:
             local_paths = set([os.path.dirname(v) for _, v in c.items() if v is not None])
             compiler_paths += local_paths
-<<<<<<< HEAD
             print(f'adding compiler {c} -> {[p for p in local_paths]}')
-=======
-            print(f"adding compiler {c['spec']} -> {[p for p in local_paths]}")
->>>>>>> 87e35543
 
         envvars.set_list("PATH", compiler_paths, EnvVarOp.PREPEND)
 
